use super::fs_entry_tree::FSEntryTree;
use crate::network::subscription_manager::subscriber_manager_error::SubscriberManagerError;
use crate::vector_fs::vector_fs::VectorFS;
use crate::vector_fs::vector_fs_permissions::ReadPermission;
use crate::vector_fs::vector_fs_types::{FSEntry, FSFolder};
use chrono::NaiveDateTime;
use chrono::{DateTime, Utc};
use shinkai_message_primitives::schemas::shinkai_name::ShinkaiName;
use shinkai_vector_resources::vector_resource::VRPath;
use std::collections::HashMap;
use std::result::Result::Ok;
use std::sync::{Arc, Weak};
pub struct FSEntryTreeGenerator {}

impl FSEntryTreeGenerator {
    /// Builds an FSEntryTree for a profile's VectorFS starting at a specific path
    pub async fn shared_folders_to_tree(
        vector_fs: Weak<VectorFS>,
        full_streamer_profile_subidentity: ShinkaiName,
        full_subscriber_profile_subidentity: ShinkaiName,
        path: String,
    ) -> Result<FSEntryTree, SubscriberManagerError> {
        // Acquire VectorFS
        let vector_fs = vector_fs.upgrade().ok_or(SubscriberManagerError::VectorFSNotAvailable(
            "VectorFS instance is not available".to_string(),
        ))?;

        // Create Reader and find paths with read permissions
        let vr_path = VRPath::from_string(&path).map_err(|e| SubscriberManagerError::InvalidRequest(e.to_string()))?;

        // Use the full origin profile subidentity for both Reader inputs to only fetch all paths with public (or whitelist later) read perms without issues.
        let perms_reader = vector_fs
            .new_reader(
                full_streamer_profile_subidentity.clone(),
                vr_path,
                full_streamer_profile_subidentity.clone(),
            )
            .await
            .map_err(|e| SubscriberManagerError::InvalidRequest(e.to_string()))?;
        let shared_folders = vector_fs
            .find_paths_with_read_permissions_as_vec(&perms_reader, vec![ReadPermission::Public])
            .await?;
        let filtered_results = Self::filter_to_top_level_folders(shared_folders); // Note: do we need this?

        // Create the FSEntryTree by iterating through results, fetching the FSEntry, and then parsing/adding it into the tree
        let mut root_children: HashMap<String, Arc<FSEntryTree>> = HashMap::new();
        for (path, _permission) in filtered_results {
            // Now use the requester subidentity for actual perm checking. Required for whitelist perms in the future.
            if let Ok(reader) = vector_fs
                .new_reader(
                    full_subscriber_profile_subidentity.clone(),
                    path.clone(),
                    full_streamer_profile_subidentity.clone(),
                )
                .await
            {
                let fs_entry = vector_fs.retrieve_fs_entry(&reader).await?;

                match fs_entry {
                    FSEntry::Folder(fs_folder) => {
                        let folder_tree = Self::process_folder(&fs_folder, &path.to_string())?;
                        root_children.insert(fs_folder.name.clone(), Arc::new(folder_tree));
                    }
                    FSEntry::Item(fs_item) => {
                        let item_tree = FSEntryTree {
                            name: fs_item.name.clone(),
                            path: path.clone().to_string(),
                            last_modified: fs_item.last_written_datetime,
                            children: HashMap::new(), // Items do not have children
                        };
                        root_children.insert(fs_item.name.clone(), Arc::new(item_tree));
                    }
                    _ => {} // Handle FSEntry::Root if necessary
                }
            }
        }

        // Construct the root of the tree
        let tree = FSEntryTree {
            name: "/".to_string(),
            path,
            last_modified: Utc::now(),
            children: root_children,
        };

        Ok(tree)
    }

    // Adjusted to directly build FSEntryTree structure
    fn process_folder(fs_folder: &FSFolder, parent_path: &str) -> Result<FSEntryTree, SubscriberManagerError> {
        let mut children: HashMap<String, Arc<FSEntryTree>> = HashMap::new();

        // Process child folders and add them to the children map
        for child_folder in &fs_folder.child_folders {
            let child_tree = Self::process_folder(child_folder, &format!("{}/{}", parent_path, child_folder.name))?;
            children.insert(child_folder.name.clone(), Arc::new(child_tree));
        }

        // Process child items and add them to the children map
        for child_item in &fs_folder.child_items {
            let child_path = format!("{}/{}", parent_path, child_item.name);
            let child_tree = FSEntryTree {
                name: child_item.name.clone(),
                path: child_path,
                last_modified: child_item.last_written_datetime,
                children: HashMap::new(), // Items do not have children
            };
            children.insert(child_item.name.clone(), Arc::new(child_tree));
        }

        // Construct the current folder's tree
        let folder_tree = FSEntryTree {
            name: fs_folder.name.clone(),
            path: parent_path.to_string(),
            last_modified: fs_folder.last_written_datetime,
            children,
        };

        Ok(folder_tree)
    }

    pub fn compare_fs_item_trees(client_tree: &FSEntryTree, server_tree: &FSEntryTree) -> FSEntryTree {
        let mut differences = FSEntryTree {
            name: server_tree.name.clone(),
            path: server_tree.path.clone(),
            last_modified: server_tree.last_modified,
            children: HashMap::new(),
        };

        // Compare children of the current node for server to client
        for (child_name, server_child_tree) in &server_tree.children {
            if let Some(client_child_tree) = client_tree.children.get(child_name) {
                // If both trees have the child, compare them recursively
                let child_differences = Self::compare_fs_item_trees(client_child_tree, server_child_tree);
                if !child_differences.children.is_empty()
                    || child_differences.last_modified != server_child_tree.last_modified
                {
                    differences
                        .children
                        .insert(child_name.clone(), Arc::new(child_differences));
                }
                // Check if the last_modified dates are different, even if the children are the same
                if client_child_tree.last_modified != server_child_tree.last_modified {
                    differences
                        .children
                        .insert(child_name.clone(), server_child_tree.clone());
                }
            } else {
                // Server has an item/folder client doesn't have; it's a new item/folder for the client
                differences
                    .children
                    .insert(child_name.clone(), server_child_tree.clone());
            }
        }

        // Compare children of the current node for client to server (looking for deletions)
        for (child_name, client_child_tree) in &client_tree.children {
            if !server_tree.children.contains_key(child_name) {
                // Client has an item/folder server doesn't have; it's deleted in the server
                let deleted_item = Arc::new(Self::mark_as_deleted(client_child_tree));
                differences.children.insert(child_name.clone(), deleted_item);
            }
        }

        differences
    }

    fn mark_as_deleted(entry: &FSEntryTree) -> FSEntryTree {
        let mut deleted_children = HashMap::new();
        for (child_name, child_tree) in &entry.children {
            deleted_children.insert(child_name.clone(), Arc::new(Self::mark_as_deleted(child_tree)));
        }

        FSEntryTree {
            name: entry.name.clone(),
            path: entry.path.clone(),
            last_modified: DateTime::<Utc>::from_utc(NaiveDateTime::from_timestamp(0, 0), Utc),
            children: deleted_children,
        }
    }

    pub fn filter_to_top_level_folders(results: Vec<(VRPath, ReadPermission)>) -> Vec<(VRPath, ReadPermission)> {
        let mut filtered_results: Vec<(VRPath, ReadPermission)> = Vec::new();
        for (path, permission) in results {
            let is_subpath = filtered_results.iter().any(|(acc_path, _): &(VRPath, ReadPermission)| {
                // Check if `path` is a subpath of `acc_path`
                if path.path_ids.len() > acc_path.path_ids.len() && path.path_ids.starts_with(&acc_path.path_ids) {
                    true
                } else {
                    false
                }
            });

            if !is_subpath {
                // Before adding, make sure it's not a parent path of an already added path
                filtered_results.retain(|(acc_path, _): &(VRPath, ReadPermission)| {
                    if acc_path.path_ids.len() > path.path_ids.len() && acc_path.path_ids.starts_with(&path.path_ids) {
                        false // Remove if current path is a parent of the acc_path
                    } else {
                        true
                    }
                });
                filtered_results.push((path, permission));
            }
        }
        filtered_results
    }

    pub fn fs_entry_to_tree(entry: FSEntry) -> Result<FSEntryTree, SubscriberManagerError> {
        match entry {
            FSEntry::Folder(fs_folder) => {
                // Use the existing process_folder function to correctly handle folders and their children
                let folder_tree = Self::process_folder(&fs_folder, &fs_folder.path.clone().format_to_string())?;
                Ok(folder_tree)
            }
            FSEntry::Item(fs_item) => {
                // Process items as before, since they do not have children
                let item_tree = FSEntryTree {
                    name: fs_item.name.clone(),
                    path: fs_item.path.clone().format_to_string(), // Use the item's path directly
                    last_modified: fs_item.last_written_datetime,
                    children: HashMap::new(), // Items do not have children
                };
                Ok(item_tree)
            }
            _ => Err(SubscriberManagerError::InvalidRequest(
                "Unsupported FSEntry type".to_string(),
            )),
<<<<<<< HEAD
        }
    }

    /// Identifies all deletions within a given FSEntryTree.
    /// A deletion is indicated by an item's last_modified date being set to the epoch start.
    pub fn find_deletions(tree: &FSEntryTree) -> Vec<String> {
        let mut deletions = Vec::new();
        Self::find_deletions_recursive(tree, &mut deletions);
        deletions
    }

    /// Recursive helper function to traverse the FSEntryTree and collect paths of deleted items.
    fn find_deletions_recursive(tree: &FSEntryTree, deletions: &mut Vec<String>) {
        // Check if the current node is marked as deleted
        let is_deleted = tree.last_modified == DateTime::<Utc>::from_utc(NaiveDateTime::from_timestamp(0, 0), Utc);

        // Recurse into the child tree to find more deletions first before deciding on the current node
        let mut child_deletions = 0;
        for (_, child_tree) in &tree.children {
            Self::find_deletions_recursive(child_tree, deletions);
            if child_tree.last_modified == DateTime::<Utc>::from_utc(NaiveDateTime::from_timestamp(0, 0), Utc) {
                child_deletions += 1;
            }
        }

        // If the current node is marked as deleted and none of its children are marked as deleted, add it to deletions
        if is_deleted && child_deletions == 0 {
            deletions.push(tree.path.clone());
=======
>>>>>>> 87fd54d7
        }
    }
}

#[cfg(test)]
mod tests {
    use super::*;
    use chrono::TimeZone;
    use shinkai_vector_resources::vector_resource::VRPath;

    fn create_test_tree() -> FSEntryTree {
        let shinkai_intro_crypto = FSEntryTree {
            name: "shinkai_intro".to_string(),
            path: "/shared_test_folder/crypto/shinkai_intro".to_string(),
            last_modified: Utc.ymd(2024, 2, 26).and_hms(23, 6, 0),
            children: HashMap::new(),
        };

        let zeko_intro_crypto = FSEntryTree {
            name: "zeko_intro".to_string(),
            path: "/shared_test_folder/crypto/zeko_intro".to_string(),
            last_modified: Utc.ymd(2024, 2, 26).and_hms(23, 6, 0),
            children: HashMap::new(),
        };

        let crypto_folder = FSEntryTree {
            name: "crypto".to_string(),
            path: "/shared_test_folder/crypto".to_string(),
            last_modified: Utc.ymd(2024, 3, 18).and_hms(3, 54, 25),
            children: {
                let mut children = HashMap::new();
                children.insert(shinkai_intro_crypto.name.clone(), Arc::new(shinkai_intro_crypto));
                children.insert(zeko_intro_crypto.name.clone(), Arc::new(zeko_intro_crypto));
                children
            },
        };

        let shinkai_intro_folder = FSEntryTree {
            name: "shinkai_intro".to_string(),
            path: "/shared_test_folder/shinkai_intro".to_string(),
            last_modified: Utc.ymd(2024, 2, 26).and_hms(23, 6, 0),
            children: HashMap::new(),
        };

        let shared_test_folder = FSEntryTree {
            name: "shared_test_folder".to_string(),
            path: "/shared_test_folder".to_string(),
            last_modified: Utc.ymd(2024, 3, 18).and_hms(3, 54, 25),
            children: {
                let mut children = HashMap::new();
                children.insert(crypto_folder.name.clone(), Arc::new(crypto_folder));
                children.insert(shinkai_intro_folder.name.clone(), Arc::new(shinkai_intro_folder));
                children
            },
        };

        let root = FSEntryTree {
            name: "/".to_string(),
            path: "/".to_string(),
            last_modified: Utc.ymd(2024, 3, 18).and_hms(3, 54, 27),
            children: {
                let mut children = HashMap::new();
                children.insert(shared_test_folder.name.clone(), Arc::new(shared_test_folder));
                children
            },
        };

        root
    }

    // Helper function to create a client tree with an extra item
    fn create_test_tree_with_extra_item() -> FSEntryTree {
        let mut tree = create_test_tree(); // Use the existing function to create a base tree

        // Add an extra item to simulate a deletion scenario
        if let Some(shared_test_folder_arc) = tree.children.get("shared_test_folder").cloned() {
            let mut shared_test_folder = (*shared_test_folder_arc).clone();

            let extra_item = FSEntryTree {
                name: "extra_item".to_string(),
                path: "/shared_test_folder/extra_item".to_string(),
                last_modified: Utc::now(),
                children: HashMap::new(), // Assuming it's an item without children
            };

            shared_test_folder
                .children
                .insert("extra_item".to_string(), Arc::new(extra_item));

            tree.children
                .insert("shared_test_folder".to_string(), Arc::new(shared_test_folder));
        }

        tree
    }

    #[test]
    fn test_compare_fs_item_trees_with_empty_client_tree() {
        let server_tree = create_test_tree();
        let client_tree = FSEntryTree {
            name: "/".to_string(),
            path: "/".to_string(),
            last_modified: Utc.ymd(2024, 3, 18).and_hms(3, 54, 27),
            children: HashMap::new(),
        };

        let differences = FSEntryTreeGenerator::compare_fs_item_trees(&client_tree, &server_tree);
        eprintln!("Differences: {:#?}", differences);
        assert_eq!(
            differences.children.len(),
            1,
            "Expected differences in the root children"
        );
    }

    fn remove_crypto_from_shared_test_folder(mut tree: FSEntryTree) -> FSEntryTree {
        if let Some(shared_test_folder_arc) = tree.children.get("shared_test_folder") {
            let mut shared_test_folder =
                Arc::try_unwrap(shared_test_folder_arc.clone()).unwrap_or_else(|arc| (*arc).clone());

            // Perform the modification
            shared_test_folder.children.remove("crypto");

            // Replace the modified folder back into the tree
            tree.children
                .insert("shared_test_folder".to_string(), Arc::new(shared_test_folder));
        }
        tree
    }

    #[test]
    fn test_compare_fs_item_trees_with_partial_client_tree() {
        let server_tree = create_test_tree();
        let client_tree = create_test_tree(); // Assuming this returns FSEntryTree

        // Modify the client_tree to simulate the removal of the "crypto" folder
        let client_tree_modified = remove_crypto_from_shared_test_folder(client_tree);

        let differences = FSEntryTreeGenerator::compare_fs_item_trees(&client_tree_modified, &server_tree);
        eprintln!(
            "test_compare_fs_item_trees_with_partial_client_tree Differences: {:#?}",
            differences
        );
        assert!(
            differences
                .children
                .get("shared_test_folder")
                .unwrap()
                .children
                .contains_key("crypto"),
            "Expected 'crypto' folder to be in the differences"
        );
    }

    fn modify_zeko_intro_date(mut tree: FSEntryTree, new_date: DateTime<Utc>) -> FSEntryTree {
        // Attempt to directly access and modify the shared_test_folder if it exists
        if let Some(shared_test_folder_arc) = tree.children.get("shared_test_folder").cloned() {
            let mut shared_test_folder = (*shared_test_folder_arc).clone();

            // Attempt to directly access and modify the crypto folder if it exists
            if let Some(crypto_folder_arc) = shared_test_folder.children.get("crypto").cloned() {
                let mut crypto_folder = (*crypto_folder_arc).clone();

                // Check if zeko_intro exists and modify its date
                if crypto_folder.children.contains_key("zeko_intro") {
                    if let Some(zeko_intro_arc) = crypto_folder.children.get("zeko_intro").cloned() {
                        let mut zeko_intro = (*zeko_intro_arc).clone();
                        zeko_intro.last_modified = new_date;
                        crypto_folder
                            .children
                            .insert("zeko_intro".to_string(), Arc::new(zeko_intro));
                    }
                }

                shared_test_folder
                    .children
                    .insert("crypto".to_string(), Arc::new(crypto_folder));
            }

            tree.children
                .insert("shared_test_folder".to_string(), Arc::new(shared_test_folder));
        }
        tree
    }

    #[test]
    fn test_compare_fs_item_trees_with_date_difference() {
        let server_tree = create_test_tree();
        let client_tree = create_test_tree(); // Clone the server tree for the client

        // Modify the date of "zeko_intro" in the client tree to simulate an older version
        let new_date = Utc.ymd(2024, 2, 25).and_hms(23, 6, 0); // Set to an older date
        let client_tree_modified = modify_zeko_intro_date(client_tree, new_date);

        let differences = FSEntryTreeGenerator::compare_fs_item_trees(&client_tree_modified, &server_tree);
        eprintln!(
            "test_compare_fs_item_trees_with_date_difference Differences: {:#?}",
            differences
        );

        // Check if the differences include the "zeko_intro" with the updated date
        assert!(
            differences
                .children
                .get("shared_test_folder")
                .unwrap()
                .children
                .get("crypto")
                .unwrap()
                .children
                .contains_key("zeko_intro"),
            "Expected 'zeko_intro' folder with date difference to be in the differences"
        );

        // Additionally, check if the last_modified date of "zeko_intro" in the differences matches the server's date
        let zeko_intro_diff = differences
            .children
            .get("shared_test_folder")
            .unwrap()
            .children
            .get("crypto")
            .unwrap()
            .children
            .get("zeko_intro")
            .unwrap();
        assert_eq!(
            zeko_intro_diff.last_modified,
            Utc.ymd(2024, 2, 26).and_hms(23, 6, 0),
            "Expected 'zeko_intro' last_modified date in differences to match the server's date"
        );
    }

    #[test]
    fn test_empty_input() {
        let results = vec![];
        let filtered = FSEntryTreeGenerator::filter_to_top_level_folders(results);
        assert!(filtered.is_empty(), "Expected no results for empty input");
    }

    #[test]
    fn test_no_subpaths() {
        let results = vec![
            (VRPath::from_string("/folder1").unwrap(), ReadPermission::Public),
            (VRPath::from_string("/folder2").unwrap(), ReadPermission::Public),
        ];
        let filtered = FSEntryTreeGenerator::filter_to_top_level_folders(results);
        assert_eq!(filtered.len(), 2, "Expected all unique paths to be returned");
    }

    #[test]
    fn test_with_subpaths() {
        let results = vec![
            (VRPath::from_string("/folder").unwrap(), ReadPermission::Public),
            (
                VRPath::from_string("/folder/subfolder1").unwrap(),
                ReadPermission::Public,
            ),
            (
                VRPath::from_string("/folder/subfolder1/subfolder2").unwrap(),
                ReadPermission::Public,
            ),
            (VRPath::from_string("/another_folder").unwrap(), ReadPermission::Public),
        ];
        let filtered = FSEntryTreeGenerator::filter_to_top_level_folders(results);
        assert_eq!(filtered.len(), 2, "Expected only top-level paths to be returned");
    }

    #[test]
    fn test_with_complex_hierarchy() {
        let results = vec![
            (
                VRPath::from_string("/folder/subfolder1").unwrap(),
                ReadPermission::Public,
            ),
            (
                VRPath::from_string("/folder/subfolder1/subfolder2").unwrap(),
                ReadPermission::Public,
            ),
            (VRPath::from_string("/folder").unwrap(), ReadPermission::Public),
            (VRPath::from_string("/another_folder").unwrap(), ReadPermission::Public),
            (
                VRPath::from_string("/independent_folder").unwrap(),
                ReadPermission::Public,
            ),
            (
                VRPath::from_string("/folder/subfolder3").unwrap(),
                ReadPermission::Public,
            ),
        ];
        let filtered = FSEntryTreeGenerator::filter_to_top_level_folders(results);
        assert_eq!(
            filtered.len(),
            3,
            "Expected only distinct top-level paths to be returned"
        );
<<<<<<< HEAD
    }

    #[test]
    fn test_compare_fs_item_trees_with_deletion() {
        let server_tree = create_test_tree(); // Assuming this returns FSEntryTree with all items
        let client_tree = create_test_tree_with_extra_item(); // Create a modified tree that simulates an extra item in the client

        // Perform the comparison
        let differences = FSEntryTreeGenerator::compare_fs_item_trees(&client_tree, &server_tree);
        eprintln!(
            "test_compare_fs_item_trees_with_deletion Differences: {:#?}",
            differences
        );

        // Check if the differences include the "deleted" item
        assert!(
            differences
                .children
                .get("shared_test_folder")
                .unwrap()
                .children
                .contains_key("extra_item"),
            "Expected 'extra_item' to be marked as deleted in the differences"
        );

        // Additionally, check if the last_modified date of "extra_item" in the differences matches the epoch start
        let extra_item_diff = differences
            .children
            .get("shared_test_folder")
            .unwrap()
            .children
            .get("extra_item")
            .unwrap();
        assert_eq!(
            extra_item_diff.last_modified,
            DateTime::<Utc>::from_utc(NaiveDateTime::from_timestamp(0, 0), Utc),
            "Expected 'extra_item' last_modified date in differences to indicate deletion"
        );

        // Now use find_deletions to verify it identifies the "deleted" item correctly
        let deletions = FSEntryTreeGenerator::find_deletions(&differences);
        assert_eq!(
            deletions.len(),
            1,
            "Expected to find one deletion in the differences tree"
        );
        assert_eq!(
            deletions[0], extra_item_diff.path,
            "Expected the path of the deleted item to match"
        );
    }

    #[test]
    fn test_compare_fs_item_trees_with_new_and_deleted_items() {
        // Local shared folder state
        let local_shared_folder_state = FSEntryTree {
            name: "/".to_string(),
            path: "/shared_test_folder".to_string(),
            last_modified: Utc.ymd(2024, 4, 21).and_hms(3, 17, 13),
            children: {
                let mut children = HashMap::new();
                children.insert(
                    "crypto".to_string(),
                    Arc::new(FSEntryTree {
                        name: "crypto".to_string(),
                        path: "/shared_test_folder/crypto".to_string(),
                        last_modified: Utc.ymd(2024, 4, 21).and_hms(3, 17, 0),
                        children: {
                            let mut crypto_children = HashMap::new();
                            crypto_children.insert(
                                "shinkai_intro".to_string(),
                                Arc::new(FSEntryTree {
                                    name: "shinkai_intro".to_string(),
                                    path: "/shared_test_folder/crypto/shinkai_intro".to_string(),
                                    last_modified: Utc.ymd(2024, 4, 3).and_hms(2, 41, 16),
                                    children: HashMap::new(),
                                }),
                            );
                            crypto_children
                        },
                    }),
                );
                children.insert(
                    "shinkai_intro".to_string(),
                    Arc::new(FSEntryTree {
                        name: "shinkai_intro".to_string(),
                        path: "/shared_test_folder/shinkai_intro".to_string(),
                        last_modified: Utc.ymd(2024, 4, 3).and_hms(2, 41, 16),
                        children: HashMap::new(),
                    }),
                );
                children
            },
        };

        // Subscriber folder state
        let subscriber_folder_state = FSEntryTree {
            name: "shared_test_folder".to_string(),
            path: "/shared_test_folder".to_string(),
            last_modified: Utc.ymd(2024, 4, 21).and_hms(3, 17, 13),
            children: {
                let mut children = HashMap::new();
                children.insert(
                    "crypto".to_string(),
                    Arc::new(FSEntryTree {
                        name: "crypto".to_string(),
                        path: "/shared_test_folder/crypto".to_string(),
                        last_modified: Utc.ymd(2024, 4, 21).and_hms(3, 17, 0),
                        children: {
                            let mut crypto_children = HashMap::new();
                            crypto_children.insert(
                                "shinkai_intro".to_string(),
                                Arc::new(FSEntryTree {
                                    name: "shinkai_intro".to_string(),
                                    path: "/shared_test_folder/crypto/shinkai_intro".to_string(),
                                    last_modified: Utc.ymd(2024, 4, 3).and_hms(2, 41, 16),
                                    children: HashMap::new(),
                                }),
                            );
                            crypto_children
                        },
                    }),
                );
                children.insert(
                    "shinkai_intro".to_string(),
                    Arc::new(FSEntryTree {
                        name: "shinkai_intro".to_string(),
                        path: "/shared_test_folder/shinkai_intro".to_string(),
                        last_modified: Utc.ymd(2024, 4, 3).and_hms(2, 41, 16),
                        children: HashMap::new(),
                    }),
                );
                children.insert(
                    "zeko".to_string(),
                    Arc::new(FSEntryTree {
                        name: "zeko".to_string(),
                        path: "/shared_test_folder/zeko".to_string(),
                        last_modified: Utc.ymd(2024, 4, 21).and_hms(3, 17, 13),
                        children: {
                            let mut zeko_children = HashMap::new();
                            zeko_children.insert(
                                "paper".to_string(),
                                Arc::new(FSEntryTree {
                                    name: "paper".to_string(),
                                    path: "/shared_test_folder/zeko/paper".to_string(),
                                    last_modified: Utc.ymd(2024, 4, 21).and_hms(3, 17, 12),
                                    children: {
                                        let mut paper_children = HashMap::new();
                                        paper_children.insert(
                                            "shinkai_intro".to_string(),
                                            Arc::new(FSEntryTree {
                                                name: "shinkai_intro".to_string(),
                                                path: "/shared_test_folder/zeko/paper/shinkai_intro".to_string(),
                                                last_modified: Utc.ymd(2024, 4, 20).and_hms(6, 38, 43),
                                                children: HashMap::new(),
                                            }),
                                        );
                                        paper_children
                                    },
                                }),
                            );
                            zeko_children
                        },
                    }),
                );
                children
            },
        };

        // Expected Diff
        let expected_diff = FSEntryTree {
            name: "/".to_string(),
            path: "/shared_test_folder".to_string(),
            last_modified: Utc.ymd(2024, 4, 21).and_hms(3, 17, 13),
            children: {
                let mut children = HashMap::new();
                children.insert(
                    "zeko".to_string(),
                    Arc::new(FSEntryTree {
                        name: "zeko".to_string(),
                        path: "/shared_test_folder/zeko".to_string(),
                        last_modified: DateTime::<Utc>::from_utc(NaiveDateTime::from_timestamp(0, 0), Utc),
                        children: {
                            let mut zeko_children = HashMap::new();
                            zeko_children.insert(
                                "paper".to_string(),
                                Arc::new(FSEntryTree {
                                    name: "paper".to_string(),
                                    path: "/shared_test_folder/zeko/paper".to_string(),
                                    last_modified: DateTime::<Utc>::from_utc(NaiveDateTime::from_timestamp(0, 0), Utc),
                                    children: {
                                        let mut paper_children = HashMap::new();
                                        paper_children.insert(
                                            "shinkai_intro".to_string(),
                                            Arc::new(FSEntryTree {
                                                name: "shinkai_intro".to_string(),
                                                path: "/shared_test_folder/zeko/paper/shinkai_intro".to_string(),
                                                last_modified: DateTime::<Utc>::from_utc(
                                                    NaiveDateTime::from_timestamp(0, 0),
                                                    Utc,
                                                ),
                                                children: HashMap::new(),
                                            }),
                                        );
                                        paper_children
                                    },
                                }),
                            );
                            zeko_children
                        },
                    }),
                );
                children
            },
        };

        // Perform the comparison
        let differences =
            FSEntryTreeGenerator::compare_fs_item_trees(&subscriber_folder_state, &local_shared_folder_state);

        eprintln!(
            "test_compare_fs_item_trees_with_new_and_deleted_items Differences: {:#?}",
            differences
        );

        assert_eq!(
            differences, expected_diff,
            "The actual differences do not match the expected differences."
        );

        // Check if the differences match the expected diff
        assert_eq!(
            differences.children.len(),
            1,
            "Differences in children count do not match expected"
        );

        // Check for specific differences
        assert!(
            !differences.children.contains_key("crypto"),
            "Expected 'crypto' not to be present in the differences as there are no changes"
        );
        assert!(
            differences.children.contains_key("zeko"),
            "Expected 'zeko' to be marked as new in the differences"
        );

        // Check if 'zeko' is correctly marked as deleted
        let zeko_diff = differences.children.get("zeko").unwrap();
        assert_eq!(
            zeko_diff.last_modified,
            DateTime::<Utc>::from_utc(NaiveDateTime::from_timestamp(0, 0), Utc),
            "Expected 'zeko' last_modified date to indicate deletion"
        );

        // Check for the presence of 'paper' within 'zeko', despite 'zeko' being marked as deleted
        assert!(
            zeko_diff.children.contains_key("paper"),
            "Expected 'paper' to be present in the 'zeko' differences"
        );

        // Verify the 'paper' details
        let paper_diff = zeko_diff.children.get("paper").unwrap();
        assert_eq!(
            paper_diff.last_modified,
            DateTime::<Utc>::from_utc(NaiveDateTime::from_timestamp(0, 0), Utc),
            "Expected 'paper' last_modified date to match the expected state"
        );

        // Check for the presence of 'shinkai_intro' within 'paper'
        assert!(
            paper_diff.children.contains_key("shinkai_intro"),
            "Expected 'shinkai_intro' to be present in the 'paper' differences"
        );

        // Verify the 'shinkai_intro' details within 'paper'
        let shinkai_intro_diff = paper_diff.children.get("shinkai_intro").unwrap();
        assert_eq!(
            shinkai_intro_diff.last_modified,
            DateTime::<Utc>::from_utc(NaiveDateTime::from_timestamp(0, 0), Utc),
            "Expected 'shinkai_intro' within 'paper' last_modified date to match the expected state"
        );
    }

    #[test]
    fn test_find_deletions_with_mixed_deletion_states() {
        // Construct a tree where a folder contains both deleted and non-deleted items
        let root = FSEntryTree {
            name: "root".to_string(),
            path: "/".to_string(),
            last_modified: Utc::now(),
            children: {
                let mut children = HashMap::new();
                children.insert(
                    "folder1".to_string(),
                    Arc::new(FSEntryTree {
                        name: "folder1".to_string(),
                        path: "/folder1".to_string(),
                        last_modified: Utc::now(), // Not marked as deleted
                        children: {
                            let mut folder1_children = HashMap::new();
                            // Non-deleted item
                            folder1_children.insert(
                                "item1".to_string(),
                                Arc::new(FSEntryTree {
                                    name: "item1".to_string(),
                                    path: "/folder1/item1".to_string(),
                                    last_modified: Utc::now(), // Not marked as deleted
                                    children: HashMap::new(),
                                }),
                            );
                            // Deleted item
                            folder1_children.insert(
                                "item2".to_string(),
                                Arc::new(FSEntryTree {
                                    name: "item2".to_string(),
                                    path: "/folder1/item2".to_string(),
                                    last_modified: DateTime::<Utc>::from_utc(NaiveDateTime::from_timestamp(0, 0), Utc), // Marked as deleted
                                    children: HashMap::new(),
                                }),
                            );
                            folder1_children
                        },
                    }),
                );
                children.insert(
                    "folder2".to_string(),
                    Arc::new(FSEntryTree {
                        name: "folder2".to_string(),
                        path: "/folder2".to_string(),
                        last_modified: DateTime::<Utc>::from_utc(NaiveDateTime::from_timestamp(0, 0), Utc), // Marked as deleted
                        children: HashMap::new(), // No children
                    }),
                );
                children
            },
        };

        let deletions = FSEntryTreeGenerator::find_deletions(&root);

        // Verify that "/folder1/item2" and "/folder2" are identified as deleted
        assert_eq!(deletions.len(), 2, "Expected to find two deletions");
        assert!(
            deletions.contains(&"/folder1/item2".to_string()),
            "Expected '/folder1/item2' to be identified as deleted"
        );
        assert!(
            deletions.contains(&"/folder2".to_string()),
            "Expected '/folder2' to be identified as deleted"
        );
    }

    #[test]
    fn test_find_single_deletion_with_specific_structure() {
        let shinkai_intro = FSEntryTree {
            name: "shinkai_intro".to_string(),
            path: "/shared_test_folder/zeko/paper/shinkai_intro".to_string(),
            last_modified: DateTime::<Utc>::from_utc(NaiveDateTime::from_timestamp(0, 0), Utc),
            children: HashMap::new(),
        };

        let paper = FSEntryTree {
            name: "paper".to_string(),
            path: "/shared_test_folder/zeko/paper".to_string(),
            last_modified: DateTime::<Utc>::from_utc(NaiveDateTime::from_timestamp(0, 0), Utc),
            children: {
                let mut children = HashMap::new();
                children.insert(shinkai_intro.name.clone(), Arc::new(shinkai_intro));
                children
            },
        };

        let zeko = FSEntryTree {
            name: "zeko".to_string(),
            path: "/shared_test_folder/zeko".to_string(),
            last_modified: DateTime::<Utc>::from_utc(NaiveDateTime::from_timestamp(0, 0), Utc),
            children: {
                let mut children = HashMap::new();
                children.insert(paper.name.clone(), Arc::new(paper));
                children
            },
        };

        let root = FSEntryTree {
            name: "/".to_string(),
            path: "/shared_test_folder".to_string(),
            last_modified: Utc.ymd(2024, 4, 21).and_hms(4, 10, 2),
            children: {
                let mut children = HashMap::new();
                children.insert(zeko.name.clone(), Arc::new(zeko));
                children
            },
        };

        let deletions = FSEntryTreeGenerator::find_deletions(&root);

        assert_eq!(deletions.len(), 1, "Expected to find one deletion");
        assert_eq!(
            deletions[0], "/shared_test_folder/zeko/paper/shinkai_intro",
            "Expected deletion path to be '/shared_test_folder/zeko/paper/shinkai_intro'"
        );
    }

    #[test]
    fn test_find_multiple_deletions_with_specific_structure() {
        let shinkai_intro = FSEntryTree {
            name: "shinkai_intro".to_string(),
            path: "/shared_test_folder/zeko/paper/shinkai_intro".to_string(),
            last_modified: DateTime::<Utc>::from_utc(NaiveDateTime::from_timestamp(0, 0), Utc),
            children: HashMap::new(),
        };

        let zeko_intro = FSEntryTree {
            name: "zeko_intro".to_string(),
            path: "/shared_test_folder/zeko/paper/zeko_intro".to_string(),
            last_modified: DateTime::<Utc>::from_utc(NaiveDateTime::from_timestamp(0, 0), Utc),
            children: HashMap::new(),
        };


        let paper = FSEntryTree {
            name: "paper".to_string(),
            path: "/shared_test_folder/zeko/paper".to_string(),
            last_modified: DateTime::<Utc>::from_utc(NaiveDateTime::from_timestamp(0, 0), Utc),
            children: {
                let mut children = HashMap::new();
                children.insert(shinkai_intro.name.clone(), Arc::new(shinkai_intro));
                children.insert(zeko_intro.name.clone(), Arc::new(zeko_intro));
                children
            },
        };

        let zeko = FSEntryTree {
            name: "zeko".to_string(),
            path: "/shared_test_folder/zeko".to_string(),
            last_modified: DateTime::<Utc>::from_utc(NaiveDateTime::from_timestamp(0, 0), Utc),
            children: {
                let mut children = HashMap::new();
                children.insert(paper.name.clone(), Arc::new(paper));
                children
            },
        };

        let root = FSEntryTree {
            name: "/".to_string(),
            path: "/shared_test_folder".to_string(),
            last_modified: Utc.ymd(2024, 4, 21).and_hms(4, 10, 2),
            children: {
                let mut children = HashMap::new();
                children.insert(zeko.name.clone(), Arc::new(zeko));
                children
            },
        };

        let deletions = FSEntryTreeGenerator::find_deletions(&root);
        eprintln!("Deletions: {:#?}", deletions);

        assert_eq!(deletions.len(), 2, "Expected to find one deletion");
        assert!(deletions.contains(&"/shared_test_folder/zeko/paper/shinkai_intro".to_string()), "Expected deletion path to include '/shared_test_folder/zeko/paper/shinkai_intro'");
        assert!(deletions.contains(&"/shared_test_folder/zeko/paper/zeko_intro".to_string()), "Expected deletion path to include '/shared_test_folder/zeko/paper/zeko_intro'");
=======
>>>>>>> 87fd54d7
    }
}<|MERGE_RESOLUTION|>--- conflicted
+++ resolved
@@ -226,7 +226,6 @@
             _ => Err(SubscriberManagerError::InvalidRequest(
                 "Unsupported FSEntry type".to_string(),
             )),
-<<<<<<< HEAD
         }
     }
 
@@ -255,8 +254,6 @@
         // If the current node is marked as deleted and none of its children are marked as deleted, add it to deletions
         if is_deleted && child_deletions == 0 {
             deletions.push(tree.path.clone());
-=======
->>>>>>> 87fd54d7
         }
     }
 }
@@ -552,7 +549,6 @@
             3,
             "Expected only distinct top-level paths to be returned"
         );
-<<<<<<< HEAD
     }
 
     #[test]
@@ -1013,7 +1009,5 @@
         assert_eq!(deletions.len(), 2, "Expected to find one deletion");
         assert!(deletions.contains(&"/shared_test_folder/zeko/paper/shinkai_intro".to_string()), "Expected deletion path to include '/shared_test_folder/zeko/paper/shinkai_intro'");
         assert!(deletions.contains(&"/shared_test_folder/zeko/paper/zeko_intro".to_string()), "Expected deletion path to include '/shared_test_folder/zeko/paper/zeko_intro'");
-=======
->>>>>>> 87fd54d7
     }
 }