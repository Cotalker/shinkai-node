--- conflicted
+++ resolved
@@ -226,15 +226,9 @@
                 FSEntry::Item(item) => {
                     // For each item, use retrieve_vrkai to get the VRKai object
                     let item_path = vec_fs_base_path.append_path_cloned(&current_path.push_cloned(item.name.clone()));
-<<<<<<< HEAD
                     let item_reader = reader.new_reader_copied_data(item_path, vector_fs).await?;
                     match vector_fs.retrieve_vrkai(&item_reader).await {
-                        Ok(vrkai) => vrpack.insert_vrkai(&vrkai, current_path.clone())?,
-=======
-                    let item_reader = reader.new_reader_copied_data(item_path, vector_fs)?;
-                    match vector_fs.retrieve_vrkai(&item_reader) {
                         Ok(vrkai) => vrpack.insert_vrkai(&vrkai, current_path.clone(), false)?,
->>>>>>> 09a65ed5
                         Err(e) => return Err(e),
                     }
                 }
