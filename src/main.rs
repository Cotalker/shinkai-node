--- conflicted
+++ resolved
@@ -40,11 +40,8 @@
 mod schemas;
 mod tools;
 mod utils;
-<<<<<<< HEAD
 mod payments;
-=======
 mod vector_fs;
->>>>>>> a79989c9
 
 /// Hard-coded embedding model used by the node as its default.
 /// TODO: Allow model to be selected, and saved in the main DB as the source of truth.
