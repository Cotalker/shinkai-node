--- conflicted
+++ resolved
@@ -13,16 +13,11 @@
 
         let mut text_groups = Vec::new();
         for line in csv_lines {
-<<<<<<< HEAD
             let (parsed_line, metadata, parsed_any_metadata) = ShinkaiFileParser::parse_and_extract_metadata(&line);
-=======
-            let (parsed_line, metadata) = ShinkaiFileParser::parse_and_extract_metadata(&line);
->>>>>>> 454c2356
 
             if parsed_line.len() as u64 > max_node_text_size {
                 // If the line itself exceeds max_node_text_size, split it into chunks
                 // Split the unparsed line into chunks and parse metadata in each chunk
-<<<<<<< HEAD
                 let chunks = if parsed_any_metadata {
                     ShinkaiFileParser::split_into_chunks_with_metadata(&line, max_node_text_size as usize)
                 } else {
@@ -47,33 +42,13 @@
                             };
 
                             line_group.push_sub_group(TextGroup::new(parsed_chunk, metadata, vec![], None));
-=======
-                let chunks = if metadata.is_empty() {
-                    ShinkaiFileParser::split_into_chunks(&line, max_node_text_size as usize)
-                } else {
-                    ShinkaiFileParser::split_into_chunks_with_metadata(&line, max_node_text_size as usize)
-                };
-
-                if let Some(first_chunk) = chunks.first() {
-                    let (parsed_chunk, metadata) = ShinkaiFileParser::parse_and_extract_metadata(&first_chunk);
-                    let mut line_group = TextGroup::new(parsed_chunk.to_owned(), metadata, vec![], vec![], None);
-
-                    if chunks.len() > 1 {
-                        for chunk in chunks.into_iter().skip(1) {
-                            let (parsed_chunk, metadata) = ShinkaiFileParser::parse_and_extract_metadata(&chunk);
-                            line_group.push_sub_group(TextGroup::new(parsed_chunk, metadata, vec![], vec![], None));
->>>>>>> 454c2356
                         }
                     }
 
                     text_groups.push(line_group);
                 }
             } else {
-<<<<<<< HEAD
                 text_groups.push(TextGroup::new(parsed_line, metadata, vec![], None));
-=======
-                text_groups.push(TextGroup::new(parsed_line, metadata, vec![], vec![], None));
->>>>>>> 454c2356
             }
         }
 
