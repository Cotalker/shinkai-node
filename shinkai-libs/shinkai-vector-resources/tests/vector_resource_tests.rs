--- conflicted
+++ resolved
@@ -1245,10 +1245,7 @@
         .node
         .get_text_content()
         .unwrap()
-<<<<<<< HEAD
         .contains("Improved video analysis"));
-=======
-        .contains("Traditional Methods"));
 
     // Test URL metadata parsing
     let query_string = "Show AI Video generator".to_string();
@@ -1272,7 +1269,6 @@
         .get("link-urls")
         .unwrap()
         .contains("AI Video"));
->>>>>>> 0d008ee6
 }
 
 #[tokio::test]
