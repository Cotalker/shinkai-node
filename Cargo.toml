--- conflicted
+++ resolved
@@ -1,12 +1,7 @@
 [package]
 name = "shinkai_node"
-<<<<<<< HEAD
 version = "0.7.6"
-edition = "2018"
-=======
-version = "0.7.5"
 edition = "2021"
->>>>>>> 118a1fc2
 
 [features]
 default = []
